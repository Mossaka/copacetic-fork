package connhelpers

import (
<<<<<<< HEAD
	"net/url"
=======
	"context"
>>>>>>> 65345e96
	"os/exec"
	"testing"

	"github.com/moby/buildkit/client/connhelper"
	"github.com/stretchr/testify/assert"
	"github.com/stretchr/testify/require"
)

func TestBuildx(t *testing.T) {
	_, err := connhelper.GetConnectionHelper("buildx://")
	assert.NoError(t, err)

	_, err = connhelper.GetConnectionHelper("buildx://foobar")
	assert.NoError(t, err)

	_, err = connhelper.GetConnectionHelper("buildx://foorbar/something")
	assert.Error(t, err)
}

<<<<<<< HEAD
func TestBuildxWithPath(t *testing.T) {
	// Test that Buildx function properly rejects paths
	u, err := url.Parse("buildx://builder/path")
	require.NoError(t, err)

	_, err = Buildx(u)
	assert.Error(t, err)
	assert.Contains(t, err.Error(), "does not support path elements")
}

func TestBuildxWithoutPath(t *testing.T) {
	// Test that Buildx function works without path
	u, err := url.Parse("buildx://builder")
	require.NoError(t, err)

	helper, err := Buildx(u)
	assert.NoError(t, err)
	assert.NotNil(t, helper)
	assert.NotNil(t, helper.ContextDialer)
}

func TestBuildxHelperCreation(t *testing.T) {
	// Test that the connection helper is properly created without executing it
	tests := []struct {
		name       string
		builder    string
		expectFunc bool
	}{
		{
			name:       "with named builder",
			builder:    "test-builder",
			expectFunc: true,
		},
		{
			name:       "with empty builder",
			builder:    "",
			expectFunc: true,
		},
		{
			name:       "with complex builder name",
			builder:    "my-complex-builder-name",
			expectFunc: true,
=======
func TestSupportsDialStio(t *testing.T) {
	tests := []struct {
		name        string
		ctx         context.Context
		expectError bool
	}{
		{
			name:        "valid_context",
			ctx:         context.Background(),
			expectError: false, // We don't know if docker buildx is available, so we just test it doesn't crash
		},
		{
			name:        "cancelled_context",
			ctx:         func() context.Context { ctx, cancel := context.WithCancel(context.Background()); cancel(); return ctx }(),
			expectError: true, // Cancelled context should cause command to fail
		},
	}

	for _, tt := range tests {
		t.Run(tt.name, func(t *testing.T) {
			// We can't test the actual functionality without Docker buildx installed,
			// but we can test that the function doesn't panic and handles context properly
			result := supportsDialStio(tt.ctx)

			// For valid context, result could be true or false depending on environment
			// For cancelled context, it should return false
			if tt.expectError {
				assert.False(t, result, "Expected false result for cancelled context")
			} else {
				// For valid context, we just verify it returns a boolean without panicking
				assert.IsType(t, true, result, "Should return a boolean")
			}
		})
	}
}

func TestBuildxDialStdio(t *testing.T) {
	tests := []struct {
		name        string
		ctx         context.Context
		builder     string
		expectError bool
	}{
		{
			name:        "cancelled_context",
			ctx:         func() context.Context { ctx, cancel := context.WithCancel(context.Background()); cancel(); return ctx }(),
			builder:     "",
			expectError: true,
		},
	}

	for _, tt := range tests {
		t.Run(tt.name, func(t *testing.T) {
			// Test that the function handles context and builder parameters properly
			// Only test with cancelled context to avoid hanging in CI
			conn, err := buildxDialStdio(tt.ctx, tt.builder)

			if tt.expectError || err != nil {
				assert.Error(t, err, "Expected error for cancelled context")
				assert.Nil(t, conn, "Connection should be nil on error")
			}
		})
	}
}

func TestContainerContextDialer(t *testing.T) {
	tests := []struct {
		name          string
		ctx           context.Context
		host          string
		containerName string
		expectError   bool
	}{
		{
			name:          "cancelled_context",
			ctx:           func() context.Context { ctx, cancel := context.WithCancel(context.Background()); cancel(); return ctx }(),
			host:          "unix:///var/run/docker.sock",
			containerName: "test-container",
			expectError:   true,
		},
		{
			name:          "invalid_host",
			ctx:           context.Background(),
			host:          "invalid://host",
			containerName: "test-container",
			expectError:   true,
		},
		{
			name:          "empty_container_name",
			ctx:           context.Background(),
			host:          "unix:///var/run/docker.sock",
			containerName: "",
			expectError:   true, // Will fail trying to exec in empty-named container
>>>>>>> 65345e96
		},
	}

	for _, tt := range tests {
		t.Run(tt.name, func(t *testing.T) {
<<<<<<< HEAD
			// Parse buildx URL
			u, err := url.Parse("buildx://" + tt.builder)
			require.NoError(t, err)

			// Get connection helper - should not execute anything
			helper, err := Buildx(u)
			require.NoError(t, err)
			require.NotNil(t, helper)

			if tt.expectFunc {
				require.NotNil(t, helper.ContextDialer, "ContextDialer should not be nil")
			}
		})
	}
}

// Helper function to check if docker is available
func isDockerAvailable() bool {
	cmd := exec.Command("docker", "--version")
	return cmd.Run() == nil
=======
			// Test the containerContextDialer function
			// This will fail in CI without Docker, but we can verify parameter handling
			conn, err := containerContextDialer(tt.ctx, tt.host, tt.containerName)

			if tt.expectError || err != nil {
				assert.Error(t, err, "Expected error due to missing Docker or invalid parameters")
				assert.Nil(t, conn, "Connection should be nil on error")
			}
		})
	}
}

// Test helper functions for command availability
func TestDockerBuildxAvailability(t *testing.T) {
	// This is a helper test to understand the CI environment
	cmd := exec.Command("docker", "version")
	err := cmd.Run()
	if err != nil {
		t.Logf("Docker not available in CI: %v", err)
	} else {
		t.Logf("Docker is available in CI")
	}

	cmd = exec.Command("docker", "buildx", "version")
	err = cmd.Run()
	if err != nil {
		t.Logf("Docker buildx not available in CI: %v", err)
	} else {
		t.Logf("Docker buildx is available in CI")
	}
>>>>>>> 65345e96
}<|MERGE_RESOLUTION|>--- conflicted
+++ resolved
@@ -1,11 +1,8 @@
 package connhelpers
 
 import (
-<<<<<<< HEAD
+	"context"
 	"net/url"
-=======
-	"context"
->>>>>>> 65345e96
 	"os/exec"
 	"testing"
 
@@ -25,7 +22,6 @@
 	assert.Error(t, err)
 }
 
-<<<<<<< HEAD
 func TestBuildxWithPath(t *testing.T) {
 	// Test that Buildx function properly rejects paths
 	u, err := url.Parse("buildx://builder/path")
@@ -68,7 +64,27 @@
 			name:       "with complex builder name",
 			builder:    "my-complex-builder-name",
 			expectFunc: true,
-=======
+		},
+	}
+
+	for _, tt := range tests {
+		t.Run(tt.name, func(t *testing.T) {
+			// Parse buildx URL
+			u, err := url.Parse("buildx://" + tt.builder)
+			require.NoError(t, err)
+
+			// Get connection helper - should not execute anything
+			helper, err := Buildx(u)
+			require.NoError(t, err)
+			require.NotNil(t, helper)
+
+			if tt.expectFunc {
+				require.NotNil(t, helper.ContextDialer, "ContextDialer should not be nil")
+			}
+		})
+	}
+}
+
 func TestSupportsDialStio(t *testing.T) {
 	tests := []struct {
 		name        string
@@ -162,34 +178,11 @@
 			host:          "unix:///var/run/docker.sock",
 			containerName: "",
 			expectError:   true, // Will fail trying to exec in empty-named container
->>>>>>> 65345e96
-		},
-	}
-
-	for _, tt := range tests {
-		t.Run(tt.name, func(t *testing.T) {
-<<<<<<< HEAD
-			// Parse buildx URL
-			u, err := url.Parse("buildx://" + tt.builder)
-			require.NoError(t, err)
-
-			// Get connection helper - should not execute anything
-			helper, err := Buildx(u)
-			require.NoError(t, err)
-			require.NotNil(t, helper)
-
-			if tt.expectFunc {
-				require.NotNil(t, helper.ContextDialer, "ContextDialer should not be nil")
-			}
-		})
-	}
-}
-
-// Helper function to check if docker is available
-func isDockerAvailable() bool {
-	cmd := exec.Command("docker", "--version")
-	return cmd.Run() == nil
-=======
+		},
+	}
+
+	for _, tt := range tests {
+		t.Run(tt.name, func(t *testing.T) {
 			// Test the containerContextDialer function
 			// This will fail in CI without Docker, but we can verify parameter handling
 			conn, err := containerContextDialer(tt.ctx, tt.host, tt.containerName)
@@ -220,5 +213,10 @@
 	} else {
 		t.Logf("Docker buildx is available in CI")
 	}
->>>>>>> 65345e96
+}
+
+// Helper function to check if docker is available
+func isDockerAvailable() bool {
+	cmd := exec.Command("docker", "--version")
+	return cmd.Run() == nil
 }